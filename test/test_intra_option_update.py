--- conflicted
+++ resolved
@@ -1,16 +1,6 @@
 import pytest
 
-<<<<<<< HEAD
 from simpleoptions import OptionAgent, BaseOption
-=======
-from simpleoptions import (
-    OptionAgent,
-    BaseOption,
-    PrimitiveOption,
-    option,
-    primitive_option,
-)
->>>>>>> f61f4325
 
 
 class DummyOption(BaseOption):
